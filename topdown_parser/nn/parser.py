--- conflicted
+++ resolved
@@ -2,6 +2,7 @@
 import time
 from typing import Dict, List, Any, Optional, Tuple
 
+import logging
 import torch
 import torch.nn.functional as F
 from allennlp.common.checks import ConfigurationError
@@ -14,18 +15,22 @@
 from topdown_parser.dataset_readers.amconll_tools import AMSentence
 from topdown_parser.am_algebra.tools import get_tree_type
 from topdown_parser.losses.losses import EdgeExistenceLoss
-from topdown_parser.nn import dm_edge_loss
 from topdown_parser.nn.ContextProvider import ContextProvider
 from topdown_parser.nn.DecoderCell import DecoderCell
 from topdown_parser.nn.EdgeLabelModel import EdgeLabelModel
 from topdown_parser.nn.EdgeModel import EdgeModel
 from topdown_parser.nn.supertagger import Supertagger
 from topdown_parser.nn.utils import get_device_id, index_tensor_dict, batch_and_pad_tensor_dict, expand_tensor_dict
-from topdown_parser.transition_systems.gpu_parsing.parsing_state import undo_one_batching, BatchedParsingState, \
-    undo_one_batching_eval
-from topdown_parser.transition_systems.gpu_parsing.transition_system import GPUTransitionSystem, Decision
+from topdown_parser.transition_systems.decision import Decision
+from topdown_parser.transition_systems.parsing_state import undo_one_batching, \
+    undo_one_batching_eval, ParsingState
+from topdown_parser.transition_systems.batched_parsing_state import BatchedParsingState
 
 import heapq
+
+from topdown_parser.transition_systems.transition_system import TransitionSystem
+
+logger = logging.getLogger(__name__)  # pylint: disable=invalid-name
 
 @Model.register("topdown")
 class TopDownDependencyParser(Model):
@@ -36,7 +41,7 @@
                  decoder: DecoderCell,
                  edge_model: EdgeModel,
                  edge_label_model: EdgeLabelModel,
-                 transition_system : GPUTransitionSystem,
+                 transition_system : TransitionSystem,
                  edge_loss : EdgeExistenceLoss,
                  tagger_encoder : Optional[Seq2SeqEncoder] = None,
                  tagger_decoder : Optional[DecoderCell] = None,
@@ -51,9 +56,11 @@
                  input_dropout: float = 0.0,
                  encoder_output_dropout : float = 0.0,
                  k_best: int = 1,
+                 parse_on_gpu: bool = True,
                  ):
         super().__init__(vocab)
         self.k_best = k_best
+        self.parse_on_gpu = parse_on_gpu
         self.term_type_tagger = term_type_tagger
         self.tagger_context_provider = tagger_context_provider
         self.tagger_decoder = tagger_decoder
@@ -106,17 +113,17 @@
         self.sentences_parsed = 0
         self.has_been_training_before = False
 
-<<<<<<< HEAD
-=======
         self.heads_correct = 0
         self.heads_predicted = 0
         self.prepared = False
 
->>>>>>> aa61cb3d
         self.transition_system.validate_model(self)
 
         if k_best < 1:
             raise ConfigurationError("k_best must be at least 1.")
+
+        if self.parse_on_gpu and not self.transition_system.is_on_gpu():
+            logger.warning("The parsing algorithm is only implemented for CPU, so we parse on the CPU instead of GPU")
 
     def forward(self, words: Dict[str, torch.Tensor],
                 pos_tags: torch.LongTensor,
@@ -137,7 +144,7 @@
                 term_type_mask : Optional[torch.Tensor] = None,
                 heads : Optional[torch.Tensor] = None) -> Dict[str, torch.Tensor]:
 
-        if not self.prepared:
+        if not self.prepared and self.transition_system.is_on_gpu():
             self.transition_system.prepare(get_device_id(pos_tags))
             self.prepared = True
 
@@ -540,13 +547,26 @@
 
         return current_mask * F.cross_entropy(supertag_scores, current_labels, reduction="none"), supertags_correct, supertag_decisions
 
+
     def parse_sentences(self, state: Dict[str, torch.Tensor], formalism : str, sentences: List[AMSentence]) -> List[AMSentence]:
         """
-        Parses the sentences.
+        Parses the sentences using TransitionSystem (not GPUTransitionSystem)
         :param sentences:
         :param state:
         :return:
         """
+        if self.parse_on_gpu and self.transition_system.is_on_gpu():
+            return self.parse_sentences_gpu(state, formalism, sentences)
+        else:
+            return self.parse_sentences_cpu(state, formalism, sentences)
+
+    def parse_sentences_cpu(self, state: Dict[str, torch.Tensor], formalism : str, sentences: List[AMSentence]) -> List[AMSentence]:
+        """
+        Parses the sentences using TransitionSystem (not GPUTransitionSystem)
+        :param sentences:
+        :param state:
+        :return:
+        """
         self.init_decoder(state)
         batch_size, input_seq_len, encoder_dim = state["encoded_input"].shape
         device = get_device_id(state["encoded_input"])
@@ -560,9 +580,9 @@
 
         next_active_nodes = torch.zeros(batch_size, dtype=torch.long, device = device) #start with artificial root.
 
-        range_batch_size = get_range_vector(batch_size, get_device_of(state["encoded_input"]))
-
-        parsing_states = self.transition_system.initial_state(sentences, None, device=device)
+        range_batch_size = get_range_vector(batch_size, device)
+
+        parsing_states = [self.transition_system.initial_state(sentence, None) for sentence in sentences]
 
         for step in range(output_seq_len):
             encoding_current_node = state["encoded_input"][range_batch_size, next_active_nodes]
@@ -570,13 +590,9 @@
 
             if self.context_provider:
                 # Generate context snapshot of current time-step.
-<<<<<<< HEAD
                 current_context : List[Dict[str, torch.Tensor]] = [parsing_states[i].gather_context(device) for i in range(batch_size)]
                 current_context : Dict[str, torch.Tensor] = batch_and_pad_tensor_dict(current_context)
                 undo_one_batching_eval(current_context)
-=======
-                current_context = parsing_states.gather_context()
->>>>>>> aa61cb3d
             else:
                 current_context : Dict[str, torch.Tensor] = dict()
 
@@ -626,8 +642,8 @@
                 lex_label_scores = self.lex_label_tagger.tag_scores(decoder_hidden_tagging, relevant_nodes_for_supertagging)
                 assert lex_label_scores.shape == (batch_size, self.lex_label_tagger.vocab_size)
 
-                scores["lex_labels_scores"] = F.log_softmax(lex_label_scores,1)
-                scores["lex_labels"] = torch.argmax(lex_label_scores, 1)
+                #scores["lex_labels_scores"] = F.log_softmax(lex_label_scores,1)
+                scores["lex_labels"] = torch.argmax(lex_label_scores, 1).cpu()
 
             if self.term_type_tagger is not None:
                 term_type_scores = self.term_type_tagger.tag_scores(decoder_hidden_tagging, relevant_nodes_for_supertagging)
@@ -635,11 +651,109 @@
 
                 scores["term_types_scores"] = F.log_softmax(term_type_scores, 1)
 
+            scores = { name : tensor.cpu() for name, tensor in scores.items()}
+            ### Update current node according to transition system:
+            active_nodes = []
+            for i, parsing_state in enumerate(parsing_states):
+                decision = self.transition_system.make_decision(index_tensor_dict(scores,i), parsing_state)
+                parsing_states[i] = self.transition_system.step(parsing_state, decision, in_place = True)
+                active_nodes.append(parsing_states[i].active_node)
+
+            next_active_nodes = torch.tensor(active_nodes, dtype=torch.long, device=device)
+
+            assert next_active_nodes.shape == (batch_size,)
+
+            if all(parsing_state.is_complete() for parsing_state in parsing_states):
+                break
+
+        return [state.extract_tree() for state in parsing_states]
+
+    def parse_sentences_gpu(self, state: Dict[str, torch.Tensor], formalism : str, sentences: List[AMSentence]) -> List[AMSentence]:
+        """
+        Parses the sentences on the GPU.
+        :param sentences:
+        :param state:
+        :return:
+        """
+        self.init_decoder(state)
+        batch_size, input_seq_len, encoder_dim = state["encoded_input"].shape
+        device = get_device_id(state["encoded_input"])
+
+        self.common_setup_decode(state)
+
+        INF = 10e10
+        inverted_input_mask = INF * (1-state["input_mask"]) #shape (batch_size, input_seq_len)
+
+        output_seq_len = input_seq_len*2 + 1
+
+        next_active_nodes = torch.zeros(batch_size, dtype=torch.long, device = device) #start with artificial root.
+
+        range_batch_size = get_range_vector(batch_size, get_device_of(state["encoded_input"]))
+
+        parsing_states: BatchedParsingState = self.transition_system.gpu_initial_state(sentences, None, device=device)
+
+        for step in range(output_seq_len):
+            encoding_current_node = state["encoded_input"][range_batch_size, next_active_nodes]
+            encoding_current_node_tagging = state["encoded_input_for_tagging"][range_batch_size, next_active_nodes]
+
+            if self.context_provider:
+                # Generate context snapshot of current time-step.
+                current_context = parsing_states.gather_context()
+            else:
+                current_context = dict()
+
+            decoder_hidden, decoder_hidden_tagging = self.decoder_step(state, encoding_current_node, encoding_current_node_tagging, current_context)
+
+            assert decoder_hidden.shape == (batch_size, self.decoder_output_dim)
+
+            #####################
+            # Predict edges
+            edge_scores = self.edge_model.edge_scores(decoder_hidden)
+            assert edge_scores.shape == (batch_size, input_seq_len)
+
+            # Apply filtering of valid choices:
+            edge_scores = edge_scores - inverted_input_mask
+
+            #####################
+            scores : Dict[str, torch.Tensor] = {"children_scores": edge_scores }
+
+            #assert edge_label_scores.shape == (batch_size, self.edge_label_model.vocab_size)
+            all_label_scores = self.edge_label_model.all_label_scores(decoder_hidden)
+            assert all_label_scores.shape == (batch_size, input_seq_len, self.edge_label_model.vocab_size)
+            scores["all_labels_scores"] = all_label_scores
+            #edge_label_scores #F.log_softmax(edge_label_scores,1) #log softmax happened earlier already.
+
+            #####################
+            if self.transition_system.predict_supertag_from_tos():
+                relevant_nodes_for_supertagging = next_active_nodes
+            else:
+                raise NotImplementedError("This option should not be used anymore.")
+
+            #Compute supertags:
+            if self.supertagger is not None:
+                supertag_scores = self.supertagger.tag_scores(decoder_hidden_tagging, relevant_nodes_for_supertagging)
+                assert supertag_scores.shape == (batch_size, self.supertagger.vocab_size)
+
+                scores["constants_scores"] = F.log_softmax(supertag_scores,1) # TODO: not necessary because maximum is not affected.
+
+            if self.lex_label_tagger is not None:
+                lex_label_scores = self.lex_label_tagger.tag_scores(decoder_hidden_tagging, relevant_nodes_for_supertagging)
+                assert lex_label_scores.shape == (batch_size, self.lex_label_tagger.vocab_size)
+
+                scores["lex_labels_scores"] = F.log_softmax(lex_label_scores,1)
+                scores["lex_labels"] = torch.argmax(lex_label_scores, 1)
+
+            if self.term_type_tagger is not None:
+                term_type_scores = self.term_type_tagger.tag_scores(decoder_hidden_tagging, relevant_nodes_for_supertagging)
+                assert term_type_scores.shape == (batch_size, self.term_type_tagger.vocab_size)
+
+                scores["term_types_scores"] = F.log_softmax(term_type_scores, 1)
+
             #scores = { name : tensor.cpu() for name, tensor in scores.items()}
             ### Update current node according to transition system:
-            decision_batch = self.transition_system.make_decision(scores, parsing_states)
-
-            self.transition_system.step(parsing_states, decision_batch)
+            decision_batch = self.transition_system.gpu_make_decision(scores, parsing_states)
+
+            self.transition_system.gpu_step(parsing_states, decision_batch)
 
             next_active_nodes = parsing_states.stack.peek()
 
@@ -658,7 +772,6 @@
         :param encoder_state:
         :return:
         """
-        raise NotImplementedError()
         batch_size, input_seq_len, encoder_dim = encoder_state["encoded_input"].shape
         device = get_device_id(encoder_state["encoded_input"])
 
@@ -686,7 +799,7 @@
 
         range_batch_size = get_range_vector(k*batch_size, device)
 
-        parsing_states : List[List[BatchedParsingState]] = []
+        parsing_states : List[List[ParsingState]] = []
         decoder_states_full = self.decoder.get_full_states()
         for i, sentence in enumerate(sentences):
             parsing_states.append([self.transition_system.initial_state(sentence, decoder_states_full[k*i+p]) for p in range(k)])
@@ -729,7 +842,7 @@
             # Apply filtering of valid choices:
             edge_scores = edge_scores - inverted_input_mask #- INF*(1-valid_choices)
 
-            #selected_nodes = torch.argmax(edge_scores, dim=1)
+            selected_nodes = torch.argmax(edge_scores, dim=1)
             # assert selected_nodes.shape == (k*batch_size,)
             # all_selected_nodes.append(selected_nodes)
 
@@ -744,7 +857,7 @@
             if self.transition_system.predict_supertag_from_tos():
                 relevant_nodes_for_supertagging = next_active_nodes
             else:
-                raise NotImplementedError()
+                relevant_nodes_for_supertagging = selected_nodes
 
             #Compute supertags:
             if self.supertagger is not None:
@@ -813,7 +926,7 @@
         ret = []
         for sentence in parsing_states:
             best_state = max(sentence, key=lambda state: state.score)
-            ret.append(best_state.extract_trees())
+            ret.append(best_state.extract_tree())
 
         return ret
 
